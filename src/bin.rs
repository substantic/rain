extern crate librain;
#[macro_use]
extern crate clap;
#[macro_use]
extern crate log;
extern crate tokio_core;
extern crate env_logger;
extern crate num_cpus;
extern crate nix;
#[macro_use]
extern crate error_chain;

pub mod start;

use std::process::exit;
use std::path::{Path, PathBuf};
use std::error::Error;
use std::io::Write;

use librain::{server, worker, VERSION};
use clap::ArgMatches;
use std::net::{SocketAddr, IpAddr, Ipv4Addr};

const DEFAULT_SERVER_PORT: u16 = 7210;
const DEFAULT_WORKER_PORT: u16 = 0;
const CLIENT_PROTOCOL_VERSION: i32 = 0;
const WORKER_PROTOCOL_VERSION: i32 = 0;


fn parse_listen_arg(args: &ArgMatches, default_port: u16) -> SocketAddr {
    if !args.is_present("LISTEN_ADDRESS") {
        return SocketAddr::new(IpAddr::V4(
            Ipv4Addr::new(0, 0, 0, 0)), default_port)
    }

    value_t!(args, "LISTEN_ADDRESS", SocketAddr).unwrap_or_else(|_| {
        match(value_t!(args, "LISTEN_ADDRESS", IpAddr)) {
            Ok(ip) => SocketAddr::new(ip, default_port),
            _ => SocketAddr::new(
                  IpAddr::V4(Ipv4Addr::new(0, 0, 0, 0)),
                  value_t_or_exit!(args, "LISTEN_ADDRESS", u16))
        }
    })
}


fn run_server(_global_args: &ArgMatches, cmd_args: &ArgMatches) {
    let listen_address = parse_listen_arg(cmd_args, DEFAULT_SERVER_PORT);
    let ready_file = cmd_args.value_of("READY_FILE");
    info!("Starting Rain {} server at port {}", VERSION, listen_address);

    let mut tokio_core = tokio_core::reactor::Core::new().unwrap();
    let state = server::state::StateRef::new(tokio_core.handle(), listen_address);
    state.start();

    // Create ready file - a file that is created when server is ready
    if let Some(name) = ready_file {
        ::librain::common::fs::create_ready_file(Path::new(name));
    }

    loop {
        tokio_core.turn(None);
        state.turn();
    }
}


// Creates a working directory of the following scheme prefix + "/rain/" + base_name + process_pid
// It checks that 'prefix' exists, but not the full path
fn make_working_directory(prefix: &Path, base_name: &str) -> Result<PathBuf, String> {
    if !prefix.exists() {
        return Err(format!(
            "Working directory prefix {:?} does not exists",
            prefix
        ));
    }

    if !prefix.is_dir() {
        return Err(format!(
            "Working directory prefix {:?} is not directory",
            prefix
        ));
    }

    let pid = nix::unistd::getpid();
    let work_dir = prefix.join("rain").join(format!("{}{}", base_name, pid));

    if work_dir.exists() {
        return Err(format!("Working directory {:?} already exists", work_dir));
    }

    debug!("Creating working directory {:?}", work_dir);
    if let Err(e) = std::fs::create_dir_all(work_dir.clone()) {
        return Err(format!(
            "Working directory {:?} cannot by created: {}",
            work_dir,
            e.description()
        ));
    }
    Ok(work_dir)
}


fn run_worker(_global_args: &ArgMatches, cmd_args: &ArgMatches) {
    let ready_file = cmd_args.value_of("READY_FILE");
    let listen_address = parse_listen_arg(cmd_args, DEFAULT_WORKER_PORT);
    let server_address = value_t!(cmd_args, "SERVER_ADDRESS", SocketAddr).unwrap_or_else(|_| {
        SocketAddr::new(
            value_t_or_exit!(cmd_args, "SERVER_ADDRESS", IpAddr),
            DEFAULT_SERVER_PORT,
        )
    });

    let cpus = if cmd_args.is_present("CPUS") {
        value_t_or_exit!(cmd_args, "CPUS", u32)
    } else {
        debug!("Detecting number of cpus");
        let cpus = num_cpus::get();
        if (cpus < 1) {
            error!("Autodetection of CPUs failed. Use --cpus argument.");
            exit(1);
        }
        cpus as u32
    };

    let work_dir_prefix = Path::new(cmd_args.value_of("WORK_DIR").unwrap_or("/tmp"));

    let work_dir = make_working_directory(work_dir_prefix, "worker-").unwrap_or_else(|e| {
        error!("{}", e);
        exit(1);
    });

    info!("Starting Rain {} as worker", VERSION);
    info!("Resources: {} cpus", cpus);
    info!("Working directory: {:?}", work_dir);

    let mut tokio_core = tokio_core::reactor::Core::new().unwrap();
<<<<<<< HEAD
    let state =  worker::state::StateRef::new(tokio_core.handle(), work_dir, cpus);
    state.start(server_address, listen_address);
=======
    let state =  worker::state::State::new(tokio_core.handle(), work_dir, cpus);
    state.start(server_address, listen_address, ready_file);
>>>>>>> a985df17
    loop {
        tokio_core.turn(None);
        state.turn();
    }
}

fn run_starter(_global_args: &ArgMatches, cmd_args: &ArgMatches) {
    let local_workers = if cmd_args.is_present("LOCAL_WORKERS") {
        value_t_or_exit!(cmd_args, "LOCAL_WORKERS", u32)
    } else {
        0u32
    };

    let listen_address = parse_listen_arg(cmd_args, DEFAULT_SERVER_PORT);
    let log_dir = ::std::env::current_dir().unwrap();

    info!("Log directory: {}", log_dir.to_str().unwrap());

    if local_workers == 0 {
        error!("No workers is specified.");
        exit(1);
    }

    let mut starter = start::starter::Starter::new(
        local_workers, listen_address, log_dir);

    match starter.start() {
        Ok(()) => info!("Rain is started."),
        Err(e) => {
             error!("Error occurs: {}", e.description());
             info!("Error occurs; clean up started ...");
             starter.kill_all();
        }
    }
}

fn main() {
    // Temporary simple logger for better module log control, default level is INFO
    // TODO: replace with Fern or log4rs later
    if std::env::var("RUST_LOG").is_err() {
        std::env::set_var("RUST_LOG", "info");
    }
    env_logger::init().unwrap();

    let args: ArgMatches = clap_app!(Rain =>
        (version: VERSION)
        (about: "Task-based workflow manager and executor (server and worker binary).")
        //(@arg debug: --debug "Enables debug mode (not much effect now - use RUST_LOG)")
        (@subcommand server =>
            (about: "Start a server, waiting for workers and clients.")
            (@arg LISTEN_ADDRESS: -l --listen +takes_value
                "Listening port or port/address/address:port (default 0.0.0.0:7210)")
            (@arg READY_FILE: --ready_file +takes_value
                "Create a file when server is initialized and ready to accept connections")
            )
        (@subcommand worker =>
            (about: "Start a worker and connect to a given server.")
            (@arg SERVER_ADDRESS: +required "Server address ADDR[:PORT] (default port is 7210)")
            (@arg LISTEN_ADDRESS: -l --listen +takes_value
                "Listening port/address/address:port (default = 0.0.0.0:autoassign)")
            (@arg CPUS: --cpus +takes_value "Number of cpus (default = autoassign)")
            (@arg WORK_DIR: --workdir +takes_value "Working directory (default = /tmp)")
            (@arg READY_FILE: --ready_file +takes_value
                "Create a file when worker is initialized and connected to server")
            )
        (@subcommand run =>
            (about: "Start server and workers")
            (@arg LOCAL_WORKERS: --local_workers +takes_value "Number of local workers (default = 0)")
            (@arg LISTEN_ADDRESS: --listen +takes_value "Server listening address (same as --listen in 'server' command)")
            )
        ).get_matches();

    //let debug = args.is_present("debug");

    match args.subcommand() {
        ("server", Some(ref cmd_args)) => run_server(&args, cmd_args),
        ("worker", Some(ref cmd_args)) => run_worker(&args, cmd_args),
        ("run", Some(ref cmd_args)) => run_starter(&args, cmd_args),
        _ => {
            error!("No subcommand provided.");
            ::std::process::exit(1);
        }
    }
}<|MERGE_RESOLUTION|>--- conflicted
+++ resolved
@@ -135,13 +135,10 @@
     info!("Working directory: {:?}", work_dir);
 
     let mut tokio_core = tokio_core::reactor::Core::new().unwrap();
-<<<<<<< HEAD
+
     let state =  worker::state::StateRef::new(tokio_core.handle(), work_dir, cpus);
-    state.start(server_address, listen_address);
-=======
-    let state =  worker::state::State::new(tokio_core.handle(), work_dir, cpus);
     state.start(server_address, listen_address, ready_file);
->>>>>>> a985df17
+
     loop {
         tokio_core.turn(None);
         state.turn();
