--- conflicted
+++ resolved
@@ -63,7 +63,6 @@
         Promise::ok(())
     }
 
-<<<<<<< HEAD
     fn get_data_store(
         &mut self,
         params: client_service::GetDataStoreParams,
@@ -72,7 +71,9 @@
         let datastore = ::datastore_capnp::data_store::ToClient::new(
             DataStoreImpl::new(&self.state)).from_server::<::capnp_rpc::Server>();
         results.get().set_store(datastore);
-=======
+        Promise::ok(())
+    }
+
     fn wait(
         &mut self,
         params: client_service::WaitParams,
@@ -155,8 +156,6 @@
                 //update.set_state(...)
             }
         }
-
->>>>>>> 9a26c7ff
         Promise::ok(())
     }
 }