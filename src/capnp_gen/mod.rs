--- conflicted
+++ resolved
@@ -5,8 +5,5 @@
 pub mod server_capnp;
 pub mod worker_capnp;
 pub mod subworker_capnp;
-<<<<<<< HEAD
 pub mod tasks_capnp;
-=======
-pub mod monitor_capnp;
->>>>>>> 42a1aa7f
+pub mod monitor_capnp;