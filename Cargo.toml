--- conflicted
+++ resolved
@@ -35,13 +35,11 @@
 nix = "*"
 lazy_static = "*"
 bytes = "*"
-<<<<<<< HEAD
 tempdir = "*"
 memmap = "*"
-=======
 sysconf = "*"
 sys-info = "*"
->>>>>>> 42a1aa7f
+
 
 [build-dependencies]
 capnpc = "0.8"
