[package]
name = "rain"
version = "0.1.0"
authors = [
    "Stanislav Bohm <spirali@kreatrix.org>",
    "Tomas Gavenciak <gavento@ucw.cz>",
    "Vojtech Cima <cima.vojtech@gmail.com>",
    ]
build = "build.rs"

[lib]
name = "librain"
path = "src/lib.rs"

[[bin]]
name = "rain"
path = "src/bin.rs"

[dependencies]
bitflags = "*"
capnp = "*"
capnp-rpc = "*"
clap = "*"
log = "*"
futures="*"
tokio-core="*"
tokio-io="*"
<<<<<<< HEAD
tokio-timer = "*"
=======
tokio-uds="*"
tokio-process="*"
>>>>>>> 97bf46ac
env_logger = "*"
arrayref = "*"
num_cpus = "*"
nix = "*"

[build-dependencies]
capnpc = "0.8"
<|MERGE_RESOLUTION|>--- conflicted
+++ resolved
@@ -25,12 +25,9 @@
 futures="*"
 tokio-core="*"
 tokio-io="*"
-<<<<<<< HEAD
 tokio-timer = "*"
-=======
 tokio-uds="*"
 tokio-process="*"
->>>>>>> 97bf46ac
 env_logger = "*"
 arrayref = "*"
 num_cpus = "*"
