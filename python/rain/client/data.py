import capnp

from .session import get_active_session
from ..common import RainException
from ..common.attributes import attributes_to_capnp
from ..common.content_type import check_content_type, encode_value


class DataObject:

    id = None

    # Flag if data object should be kept on server
    _keep = False

    # State of object
    # None = Not submitted
    state = None

    # Value of data object (value can be filled by client if it is constant,
    # or by fetching from server)
    data = None

    def __init__(self, label=None, session=None, content_type=None):
        if session is None:
            session = get_active_session()
        self.session = session
        self.label = label
        self.id = session._register_dataobj(self)
        self.attributes = {
            "config": {"content_type": content_type}
        }

    @property
    def content_type(self):
        return self.attributes["config"]["content_type"]

    @property
    def id_pair(self):
        return (self.id, self.session.session_id)

    def _free(self):
        """Set flag that object is not available on the server """
        self._keep = False

    def unkeep(self):
        """Remove data object from the server"""
        self.session.unkeep((self,))

    def keep(self):
        """Set flag that is object should be kept on the server"""
        if self.state is not None:
            raise RainException("Cannot keep submitted task")
        self._keep = True

    def is_kept(self):
        """Returns the value of self._keep"""
        return self._keep

    def to_capnp(self, out):
        out.id.id = self.id
        out.id.sessionId = self.session.session_id
        out.keep = self._keep
        if self.label:
            out.label = self.label

        if self.data is not None:
            out.hasData = True
            out.data = self.data

        attributes_to_capnp(self.attributes, out.attributes)

    def wait(self):
        self.session.wait((), (self,))

    def fetch(self):
        return self.session.fetch(self)

    def update(self):
        self.session.update((self,))

    def __del__(self):
        if self.state is not None and self._keep:
            try:
                self.session.client._unkeep((self,))
            except capnp.lib.capnp.KjException:
                # Ignore capnp exception, since this constructor may be
                # called when connection is closed
                pass

    def is_blob(self):
        return self.content_type != "dir"

    def is_directory(self):
        return self.content_type == "dir"

    def __reduce__(self):
        """Speciaization to replace with subworker.unpickle_input_object
        in Python task args while (cloud)pickling."""
        from . import pycode
        from ..subworker import subworker
        if pycode._global_pickle_inputs is None:
            # call normal __reduce__
            return super().__reduce__()
        base_name, counter, inputs = pycode._global_pickle_inputs
        input_name = "{}{{{}}}".format(base_name, counter)
        pycode._global_pickle_inputs[1] += 1
        inputs.append((input_name, self))
        return (subworker.unpickle_input_object,
                (input_name, len(inputs) - 1, ))

    def __repr__(self):
        return "<Do {} {}/{}>".format(
            self.label, self.session.session_id, self.id)


<<<<<<< HEAD
def blob(value, label="const", content_type=None, encode=None):
    """
    Create a constant data object.
=======
def blob(value, label="const", content_type=None):
    """Creates a data object with accompanying data"""
>>>>>>> b50fd365

    Given `value` may be either `bytes` or any object to be encoded with
    `encoding` content type. Strings are encoded with utf-8 by default.
    Specify at most one of `content_type` and `encode`.
    """

    if content_type is not None:
        if encode is not None:
            raise RainException("Specify only one of content_type and encode")
        if not isinstance(value, bytes):
            raise RainException("content_type only allowed for `bytes`")

    if encode is None and isinstance(value, str):
        encode = "text:utf-8"
        if content_type is not None:
            raise RainException("content_type not allowed for `str`, use `encode=...`")

    if encode is not None:
        check_content_type(encode)
        value = encode_value(value, content_type=encode)
        content_type = encode

    if not isinstance(value, bytes):
        raise RainException(
            "Invalid blob type (only str or bytes are allowed without `encode`)")

    dataobj = DataObject(label, content_type=content_type)
    dataobj.data = value
    return dataobj


def pickled(val, label="pickle"):
    """
    Create a data object with pickled `val`.

    A shorthand for `blob(val, ancode='pickle')`.
    The default label is "pickle".
    """
    return blob(val, encode='pickle', label=label)


def to_data(obj):
    """Convert an object to DataObject/DataObjectPart"""
    if isinstance(obj, DataObject):
        return obj
    from .task import Task
    if isinstance(obj, Task):
        if len(obj.outputs) == 1:
            return obj.outputs[0]
        if len(obj.outputs) == 0:
            raise RainException("{} does not have any output".format(obj))
        else:
            raise RainException("{} returns multiple outputs".format(obj))

    if isinstance(obj, str) or isinstance(obj, bytes):
        raise RainException(
            "Instance of {!r} cannot be used as a data object.\n"
            "Hint: Wrap it with `blob` to use it as data object."
            .format(type(obj)))

    raise RainException(
            "Instance of {!r} cannot be used as a data object.\n"
            "Hint: Wrap it with `pickled` or `blob(encode=...)` to use it as a data object."
            .format(type(obj)))<|MERGE_RESOLUTION|>--- conflicted
+++ resolved
@@ -114,14 +114,9 @@
             self.label, self.session.session_id, self.id)
 
 
-<<<<<<< HEAD
 def blob(value, label="const", content_type=None, encode=None):
     """
-    Create a constant data object.
-=======
-def blob(value, label="const", content_type=None):
-    """Creates a data object with accompanying data"""
->>>>>>> b50fd365
+    Create a constant data object with accompanying data.
 
     Given `value` may be either `bytes` or any object to be encoded with
     `encoding` content type. Strings are encoded with utf-8 by default.
