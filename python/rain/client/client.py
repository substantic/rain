--- conflicted
+++ resolved
@@ -3,12 +3,7 @@
 from rain.common import RainException
 from rain.client.task import Task
 from rain.client.data import DataObject
-<<<<<<< HEAD
-from ..common import attributes, DataInstance
-=======
-from ..common import attributes
-from ..common import ids
->>>>>>> 30800c6d
+from ..common import attributes, DataInstance, ids
 
 from .session import Session
 
